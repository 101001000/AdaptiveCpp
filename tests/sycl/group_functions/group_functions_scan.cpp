--- conflicted
+++ resolved
@@ -260,11 +260,6 @@
 
 #if defined(HIPSYCL_PLATFORM_CUDA) || defined(HIPSYCL_PLATFORM_HIP)
 BOOST_AUTO_TEST_CASE_TEMPLATE(sub_group_exclusive_scan, T, test_types) {
-<<<<<<< HEAD
-  const uint32_t subgroup_size       = static_cast<uint32_t>(warpSize);
-
-=======
->>>>>>> ee8cd86f
   const size_t   elements_per_thread = 1;
   const auto     data_generator      = [](std::vector<T> &v, size_t local_size,
                                  size_t global_size) {
@@ -285,11 +280,7 @@
 
       for (size_t i = 0; i < global_size / local_size; ++i) {
         expected[i * local_size] = T{};
-<<<<<<< HEAD
-        auto actual_warp_size    = local_size < subgroup_size ? local_size : subgroup_size;
-=======
         auto actual_warp_size    = local_size < __hipsycl_warp_size ? local_size : __hipsycl_warp_size;
->>>>>>> ee8cd86f
         for (size_t j = 1; j < actual_warp_size; ++j)
           expected[i * local_size + j] =
               expected[i * local_size + j - 1] + vOrig[i * local_size + j - 1];
@@ -325,11 +316,7 @@
 
       for (size_t i = 0; i < global_size / local_size; ++i) {
         expected[i * local_size] = detail::initialize_type<T>(10);
-<<<<<<< HEAD
-        auto actual_warp_size    = local_size < subgroup_size ? local_size : subgroup_size;
-=======
         auto actual_warp_size    = local_size < __hipsycl_warp_size ? local_size : __hipsycl_warp_size;
->>>>>>> ee8cd86f
         for (size_t j = 1; j < actual_warp_size; ++j)
           expected[i * local_size + j] =
               expected[i * local_size + j - 1] + vOrig[i * local_size + j - 1];
@@ -580,11 +567,6 @@
 
 #if defined(HIPSYCL_PLATFORM_CUDA) || defined(HIPSYCL_PLATFORM_HIP)
 BOOST_AUTO_TEST_CASE_TEMPLATE(sub_group_inclusive_scan, T, test_types) {
-<<<<<<< HEAD
-  const uint32_t subgroup_size       = static_cast<uint32_t>(warpSize);
-
-=======
->>>>>>> ee8cd86f
   const size_t   elements_per_thread = 1;
   const auto     data_generator      = [](std::vector<T> &v, size_t local_size,
                                  size_t global_size) {
@@ -605,11 +587,7 @@
 
       for (size_t i = 0; i < global_size / local_size; ++i) {
         expected[i * local_size] = vOrig[i * local_size];
-<<<<<<< HEAD
-        auto actual_warp_size    = local_size < subgroup_size ? local_size : subgroup_size;
-=======
         auto actual_warp_size    = local_size < __hipsycl_warp_size ? local_size : __hipsycl_warp_size;
->>>>>>> ee8cd86f
         for (size_t j = 1; j < actual_warp_size; ++j)
           expected[i * local_size + j] =
               expected[i * local_size + j - 1] + vOrig[i * local_size + j];
@@ -644,11 +622,7 @@
 
       for (size_t i = 0; i < global_size / local_size; ++i) {
         expected[i * local_size] = vOrig[i * local_size] + detail::initialize_type<T>(10);
-<<<<<<< HEAD
-        auto actual_warp_size    = local_size < subgroup_size ? local_size : subgroup_size;
-=======
         auto actual_warp_size    = local_size < __hipsycl_warp_size ? local_size : __hipsycl_warp_size;
->>>>>>> ee8cd86f
         for (size_t j = 1; j < actual_warp_size; ++j)
           expected[i * local_size + j] =
               expected[i * local_size + j - 1] + vOrig[i * local_size + j];
