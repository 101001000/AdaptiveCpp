--- conflicted
+++ resolved
@@ -342,11 +342,7 @@
   using T = char;
 
   const size_t   elements_per_thread = 1;
-<<<<<<< HEAD
-const uint32_t subgroup_size       = static_cast<uint32_t>(warpSize);
-=======
   const uint32_t subgroup_size       = static_cast<uint32_t>(__hipsycl_warp_size);
->>>>>>> ee8cd86f
 
   const auto data_generator = [](std::vector<T> &v, size_t local_size,
                                  size_t global_size) {
