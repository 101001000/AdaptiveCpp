--- conflicted
+++ resolved
@@ -88,18 +88,6 @@
   }
 #endif
 
-<<<<<<< HEAD
-#ifdef __HIPSYCL_ENABLE_SPIRV_TARGET__
-  {
-    auto launcher = std::make_unique<ze_kernel_launcher>();
-    launcher->bind<name_traits, Type>(offset, global_range, local_range,
-                                      dynamic_local_memory, k);
-    launchers.emplace_back(std::move(launcher));
-  }
-#endif
-
-=======
->>>>>>> 2b23077c
 #if defined(__HIPSYCL_ENABLE_LLVM_SSCP_TARGET__) && \
   !defined(SYCL_DEVICE_ONLY)
   {
