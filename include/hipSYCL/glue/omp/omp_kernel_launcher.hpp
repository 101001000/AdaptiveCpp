/*
 * This file is part of hipSYCL, a SYCL implementation based on CUDA/HIP
 *
 * Copyright (c) 2019-2020 Aksel Alpay
 * All rights reserved.
 *
 * Redistribution and use in source and binary forms, with or without
 * modification, are permitted provided that the following conditions are met:
 *
 * 1. Redistributions of source code must retain the above copyright notice, this
 *    list of conditions and the following disclaimer.
 * 2. Redistributions in binary form must reproduce the above copyright notice,
 *    this list of conditions and the following disclaimer in the documentation
 *    and/or other materials provided with the distribution.
 *
 * THIS SOFTWARE IS PROVIDED BY THE COPYRIGHT HOLDERS AND CONTRIBUTORS "AS IS" AND
 * ANY EXPRESS OR IMPLIED WARRANTIES, INCLUDING, BUT NOT LIMITED TO, THE IMPLIED
 * WARRANTIES OF MERCHANTABILITY AND FITNESS FOR A PARTICULAR PURPOSE ARE
 * DISCLAIMED. IN NO EVENT SHALL THE COPYRIGHT OWNER OR CONTRIBUTORS BE LIABLE FOR
 * ANY DIRECT, INDIRECT, INCIDENTAL, SPECIAL, EXEMPLARY, OR CONSEQUENTIAL DAMAGES
 * (INCLUDING, BUT NOT LIMITED TO, PROCUREMENT OF SUBSTITUTE GOODS OR SERVICES;
 * LOSS OF USE, DATA, OR PROFITS; OR BUSINESS INTERRUPTION) HOWEVER CAUSED AND
 * ON ANY THEORY OF LIABILITY, WHETHER IN CONTRACT, STRICT LIABILITY, OR TORT
 * (INCLUDING NEGLIGENCE OR OTHERWISE) ARISING IN ANY WAY OUT OF THE USE OF THIS
 * SOFTWARE, EVEN IF ADVISED OF THE POSSIBILITY OF SUCH DAMAGE.
 */

#ifndef HIPSYCL_OPENMP_KERNEL_LAUNCHER_HPP
#define HIPSYCL_OPENMP_KERNEL_LAUNCHER_HPP

#include <cassert>
#include <tuple>
#include <omp.h>

#include "hipSYCL/common/debug.hpp"
#include "hipSYCL/runtime/error.hpp"
#include "hipSYCL/runtime/dag_node.hpp"
#include "hipSYCL/runtime/hints.hpp"
#include "hipSYCL/runtime/omp/omp_queue.hpp"
#include "hipSYCL/sycl/libkernel/backend.hpp"
#include "hipSYCL/sycl/exception.hpp"
#include "hipSYCL/sycl/interop_handle.hpp"
#include "hipSYCL/sycl/libkernel/range.hpp"
#include "hipSYCL/sycl/libkernel/id.hpp"
#include "hipSYCL/sycl/libkernel/item.hpp"
#include "hipSYCL/sycl/libkernel/nd_item.hpp"
#include "hipSYCL/sycl/libkernel/sp_item.hpp"
#include "hipSYCL/sycl/libkernel/group.hpp"
#include "hipSYCL/sycl/libkernel/reduction.hpp"
#include "hipSYCL/sycl/libkernel/detail/local_memory_allocator.hpp"
#include "hipSYCL/sycl/libkernel/detail/data_layout.hpp"

#include "hipSYCL/runtime/device_id.hpp"
#include "hipSYCL/runtime/kernel_launcher.hpp"

#include "../generic/host/collective_execution_engine.hpp"
#include "../generic/host/iterate_range.hpp"
#include "../generic/host/sequential_reducer.hpp"

namespace hipsycl {
namespace glue {
namespace omp_dispatch {

template <class ReductionDescriptor> class omp_reducer {
public:
  omp_reducer(host::sequential_reducer<ReductionDescriptor>& seq_reducer)
      : _seq_reducer{seq_reducer}, _my_thread_id{omp_get_thread_num()} {}

  using value_type =
      typename host::sequential_reducer<ReductionDescriptor>::value_type;
  using combiner_type =
      typename host::sequential_reducer<ReductionDescriptor>::combiner_type;

  value_type identity() const { return _seq_reducer.identity(); }
  void combine(const value_type &v) {
    _seq_reducer.combine(_my_thread_id, v);
  }

private:
  host::sequential_reducer<ReductionDescriptor>& _seq_reducer;
  int _my_thread_id;
};

template <class SequentialReducer>
void finalize_reduction(SequentialReducer &reducer) {
  reducer.finalize_result();
}

template <class Function, typename... Reductions>
void reducible_parallel_invocation(Function kernel,
                                   Reductions... reductions) noexcept {
  int max_threads = omp_get_max_threads();

  auto sequential_reducers =
      std::make_tuple(host::sequential_reducer{max_threads, reductions}...);

#pragma omp parallel shared(sequential_reducers)
  {
    auto make_omp_reducers = [&](auto &... seq_reducers) {
      return std::make_tuple(omp_reducer{seq_reducers}...);
    };
    auto omp_reducers = std::apply(make_omp_reducers, sequential_reducers);

    auto make_sycl_reducers = [&](auto &... omp_reds) {
      return std::make_tuple(sycl::reducer{omp_reds}...);
    };
    auto sycl_reducers = std::apply(make_sycl_reducers, omp_reducers);

    std::apply(kernel, sycl_reducers);
  }

  auto finalize_all = [&](auto &... seq_reducers) {
    (finalize_reduction(seq_reducers), ...);
  };
  std::apply(finalize_all, sequential_reducers);
}

template <int Dim, class Function>
void iterate_range_omp_for(sycl::range<Dim> r, Function f) noexcept {

  if constexpr (Dim == 1) {
    #pragma omp for
    for (std::size_t i = 0; i < r.get(0); ++i) {
      f(sycl::id<Dim>{i});
    }
  } else if constexpr (Dim == 2) {
    #pragma omp for collapse(2)
    for (std::size_t i = 0; i < r.get(0); ++i) {
      for (std::size_t j = 0; j < r.get(1); ++j) {
        f(sycl::id<Dim>{i, j});
      }
    }
  } else if constexpr (Dim == 3) {
    #pragma omp for collapse(3)
    for (std::size_t i = 0; i < r.get(0); ++i) {
      for (std::size_t j = 0; j < r.get(1); ++j) {
        for (std::size_t k = 0; k < r.get(2); ++k) {
          f(sycl::id<Dim>{i, j, k});
        }
      }
    }
  }
}

template <int Dim, class Function>
void iterate_range_omp_for(sycl::id<Dim> offset, sycl::range<Dim> r,
                           Function f) noexcept {

  const std::size_t min_i = offset.get(0);
  const std::size_t max_i = offset.get(0) + r.get(0);

  if constexpr (Dim == 1) {
  #pragma omp for
    for (std::size_t i = min_i; i < max_i; ++i) {
      f(sycl::id<Dim>{i});
    }
  } else if constexpr (Dim == 2) {
    const std::size_t min_j = offset.get(1);
    const std::size_t max_j = offset.get(1) + r.get(1);

  #pragma omp for collapse(2)
    for (std::size_t i = min_i; i < max_i; ++i) {
      for (std::size_t j = min_j; j < max_j; ++j) {
        f(sycl::id<Dim>{i, j});
      }
    }
  } else if constexpr (Dim == 3) {
    const std::size_t min_j = offset.get(1);
    const std::size_t min_k = offset.get(2);
    const std::size_t max_j = offset.get(1) + r.get(1);
    const std::size_t max_k = offset.get(2) + r.get(2);

  #pragma omp for collapse(3)
    for (std::size_t i = min_i; i < max_i; ++i) {
      for (std::size_t j = min_j; j < max_j; ++j) {
        for (std::size_t k = min_k; k < max_k; ++k) {
          f(sycl::id<Dim>{i, j, k});
        }
      }
    }
  }
}

#ifndef HIPSYCL_HAS_FIBERS
template <int Dim, class Function, class ...Reducers>
[[clang::annotate("hipsycl_nd_kernel")]]
inline void iterate_nd_range_omp(Function f, const sycl::range<Dim> num_groups,
                                 const sycl::range<Dim> local_size, const sycl::id<Dim> offset,
                                 size_t num_local_mem_bytes, void* group_shared_memory_ptr,
                                 Reducers& ... reducers) noexcept {
  std::function<void()> barrier_impl = [] () noexcept {
    assert(false && "splitting seems to have failed");
    std::terminate();
  };

  if constexpr (Dim == 1) {
    const size_t n_groups = num_groups[0];
    const size_t n_local = local_size[0];
#pragma omp for
    for (size_t g_x = 0; g_x < n_groups; ++g_x) {
      sycl::id<Dim> group_id{g_x};
#pragma omp simd
      for (size_t l_x = 0; l_x < n_local; ++l_x) {
        sycl::id<Dim> local_id{l_x};
        sycl::nd_item<Dim> this_item{&offset,    group_id,   local_id,
                                     local_size, num_groups, &barrier_impl, group_shared_memory_ptr};
        f(this_item, reducers...);
      }
    }
  } else if constexpr (Dim == 2) {
#pragma omp for collapse(2)
    for (size_t g_x = 0; g_x < num_groups[0]; ++g_x) {
      for (size_t g_y = 0; g_y < num_groups[1]; ++g_y) {

        sycl::id<Dim> group_id{g_x, g_y};
#pragma omp simd collapse(2)
        for (size_t l_x = 0; l_x < local_size[0]; ++l_x) {
          for (size_t l_y = 0; l_y < local_size[1]; ++l_y) {
            sycl::id<Dim> local_id{l_x, l_y};
            sycl::nd_item<Dim> this_item{&offset,    group_id,
                                         local_id,   local_size,
                                         num_groups, &barrier_impl, group_shared_memory_ptr};
            f(this_item, reducers...);
          }
        }
      }
    }
  } else if constexpr (Dim == 3) {
#pragma omp for collapse(3)
    for (size_t g_x = 0; g_x < num_groups[0]; ++g_x) {
      for (size_t g_y = 0; g_y < num_groups[1]; ++g_y) {
        for (size_t g_z = 0; g_z < num_groups[2]; ++g_z) {

          sycl::id<Dim> group_id{g_x, g_y, g_z};
#pragma omp simd collapse(3)
          for (size_t l_x = 0; l_x < local_size[0]; ++l_x) {
            for (size_t l_y = 0; l_y < local_size[1]; ++l_y) {
              for (size_t l_z = 0; l_z < local_size[2]; ++l_z) {
                sycl::id<Dim> local_id{l_x, l_y, l_z};
                sycl::nd_item<Dim> this_item{&offset,    group_id,
                                             local_id,   local_size,
                                             num_groups, &barrier_impl, group_shared_memory_ptr};
                f(this_item, reducers...);
              }
            }
          }
        }
      }
    }
  }
}
#endif

template<class Function>
inline
void single_task_kernel(Function f) noexcept
{
  f();
}

template <int Dim, class Function, typename... Reductions>
inline void parallel_for_kernel(Function f,
                                const sycl::range<Dim> execution_range,
                                Reductions... reductions) noexcept
{
  static_assert(Dim > 0 && Dim <= 3, "Only dimensions 1,2,3 are supported");

  reducible_parallel_invocation([&, f](auto& ... reducers){
    iterate_range_omp_for(execution_range, [&](sycl::id<Dim> idx) {
      auto this_item =
        sycl::detail::make_item<Dim>(idx, execution_range);

      f(this_item, reducers...);
    });
  }, reductions...);
}

template <int Dim, class Function, typename... Reductions>
inline void parallel_for_kernel_offset(Function f,
                                       const sycl::range<Dim> execution_range,
                                       const sycl::id<Dim> offset,
                                       Reductions... reductions) noexcept {
  static_assert(Dim > 0 && Dim <= 3, "Only dimensions 1,2,3 are supported");

  reducible_parallel_invocation([&, f](auto& ... reducers){
    iterate_range_omp_for(offset, execution_range, [&](sycl::id<Dim> idx) {
      auto this_item =
        sycl::detail::make_item<Dim>(idx, execution_range, offset);

      f(this_item, reducers...);
    });
  }, reductions...);
}

template <int Dim, class Function, typename... Reductions>
inline void parallel_for_ndrange_kernel(
    Function f, const sycl::range<Dim> num_groups,
    const sycl::range<Dim> local_size, const sycl::id<Dim> offset,
    size_t num_local_mem_bytes, Reductions... reductions) noexcept
{
  static_assert(Dim > 0 && Dim <= 3, "Only dimensions 1 - 3 are supported.");

  reducible_parallel_invocation([&, f](auto& ... reducers){

    sycl::detail::host_local_memory::request_from_threadprivate_pool(
        num_local_mem_bytes);

    // 128 kiB as local memory for group algorithms
    std::aligned_storage_t<128*1024, alignof(std::max_align_t)> group_shared_memory_ptr{};
#ifndef HIPSYCL_HAS_FIBERS
    iterate_nd_range_omp(f, num_groups, local_size, offset,
                         num_local_mem_bytes, &group_shared_memory_ptr, reducers...);
#else

    host::static_range_decomposition<Dim> group_decomposition{
        num_groups, omp_get_num_threads()};

    host::collective_execution_engine<Dim> engine{num_groups, local_size,
                                                  offset, group_decomposition,
                                                  omp_get_thread_num()};

    std::function<void()> barrier_impl = [&]() { engine.barrier(); };

    engine.run_kernel([&](sycl::id<Dim> local_id, sycl::id<Dim> group_id) {

      auto linear_group_id =
          sycl::detail::linear_id<Dim>::get(group_id, num_groups);

      sycl::nd_item<Dim> this_item{&offset,
                                    group_id,
                                    local_id,
                                    local_size,
                                    num_groups,
                                    &barrier_impl,
                                    &group_shared_memory_ptr};

      f(this_item, reducers...);
    });
#endif

    sycl::detail::host_local_memory::release();

  }, reductions...);
}

template <int Dim, class Function, typename... Reductions>
inline void parallel_for_workgroup(Function f,
                                   const sycl::range<Dim> num_groups,
                                   const sycl::range<Dim> local_size,
                                   size_t num_local_mem_bytes,
                                   Reductions... reductions) noexcept
{
  static_assert(Dim > 0 && Dim <= 3, "Only dimensions 1,2,3 are supported");

  reducible_parallel_invocation(
      [&, f, num_groups, local_size](auto &... reducers) {

        sycl::detail::host_local_memory::request_from_threadprivate_pool(
            num_local_mem_bytes);

        iterate_range_omp_for(num_groups, [&, f](sycl::id<Dim> group_id) {
          sycl::group<Dim> this_group{group_id, local_size, num_groups};

          f(this_group, reducers...);
        });

        sycl::detail::host_local_memory::release();
      },
      reductions...);
}


template <class Function, int dimensions, typename... Reductions>
inline void parallel_region(Function f,
                            const sycl::range<dimensions> num_groups,
                            const sycl::range<dimensions> group_size,
                            std::size_t num_local_mem_bytes,
                            Reductions... reductions)
{
  static_assert(dimensions > 0 && dimensions <= 3,
                "Only dimensions 1,2,3 are supported");

  reducible_parallel_invocation(
      [&, f, num_groups, group_size](auto &... reducers) {

        sycl::detail::host_local_memory::request_from_threadprivate_pool(
            num_local_mem_bytes);

        iterate_range_omp_for(num_groups, [&](sycl::id<dimensions> group_id) {
          sycl::group<dimensions> this_group{group_id, group_size,
                                              num_groups};

          auto phys_item = sycl::detail::make_sp_item(
              sycl::id<dimensions>{}, group_id, group_size, num_groups);

          f(this_group, phys_item, reducers...);

        });

        sycl::detail::host_local_memory::release();

      },
      reductions...);
}

}

class omp_kernel_launcher : public rt::backend_kernel_launcher
{
public:

  omp_kernel_launcher() {}
  virtual ~omp_kernel_launcher(){}

  virtual void set_params(void*) override {}

  template <class KernelName, rt::kernel_type type, int Dim, class Kernel,
            typename... Reductions>
  void bind(sycl::id<Dim> offset, sycl::range<Dim> global_range,
            sycl::range<Dim> local_range, std::size_t dynamic_local_memory,
            Kernel k, Reductions... reductions) {

    this->_type = type;

<<<<<<< HEAD
    this->_invoker = [=](rt::dag_node* node) {
      Kernel k = kernel_body;
=======
#ifndef HIPSYCL_HAS_FIBERS
    if (type == rt::kernel_type::ndrange_parallel_for) {
      this->_invoker = [](rt::dag_node* node) {};
      
      throw sycl::feature_not_supported{
        "Support for nd_range kernels on CPU is disabled without fibers because they cannot be\n"
        "implemented efficiently in pure-library SYCL implementations such as hipSYCL on CPU. We recommend:\n"
        " * to verify that you really need the features of nd_range parallel for.\n"
        "   If you do not need local memory, use basic parallel for instead.\n"
        " * users targeting SYCL 1.2.1 may use hierarchical parallel for, which\n"
        "   can express the same algorithms, but may have functionality caveats in hipSYCL\n"
        "   and/or other SYCL implementations.\n"
        " * if you use hipSYCL exclusively, you are encouraged to use scoped parallelism:\n"
        "   https://github.com/illuhad/hipSYCL/blob/develop/doc/scoped-parallelism.md\n"
        " * if you absolutely need nd_range parallel for, enable fiber support in hipSYCL."
      };
    }
#endif
    
    this->_invoker = [=] (rt::dag_node* node) mutable {

>>>>>>> 75eb17e2
      static_cast<rt::kernel_operation *>(node->get_operation())
          ->initialize_embedded_pointers(k, reductions...);

      bool is_with_offset = false;
      for (std::size_t i = 0; i < Dim; ++i)
        if (offset[i] != 0)
          is_with_offset = true;

      auto get_grid_range = [&]() {
        for (int i = 0; i < Dim; ++i){
          if (global_range[i] % local_range[i] != 0) {
            rt::register_error(__hipsycl_here(),
                               rt::error_info{"omp_dispatch: global range is "
                                              "not divisible by local range"});
          }
        }

        return global_range / local_range;
      };

      if constexpr(type == rt::kernel_type::single_task){

        omp_dispatch::single_task_kernel(k);

      } else if constexpr (type == rt::kernel_type::basic_parallel_for) {

        if(!is_with_offset) {
          omp_dispatch::parallel_for_kernel(k, global_range, reductions...);
        } else {
          omp_dispatch::parallel_for_kernel_offset(k, global_range, offset, reductions...);
        }

      } else if constexpr (type == rt::kernel_type::ndrange_parallel_for) {

        omp_dispatch::parallel_for_ndrange_kernel(
            k, get_grid_range(), local_range, offset, dynamic_local_memory,
            reductions...);

      } else if constexpr (type == rt::kernel_type::hierarchical_parallel_for) {

        omp_dispatch::parallel_for_workgroup(k, get_grid_range(), local_range,
                                             dynamic_local_memory, reductions...);
      } else if constexpr( type == rt::kernel_type::scoped_parallel_for) {

        omp_dispatch::parallel_region(k, get_grid_range(), local_range,
                                      dynamic_local_memory, reductions...);
      } else if constexpr (type == rt::kernel_type::custom) {
        sycl::interop_handle handle{
            rt::device_id{rt::backend_descriptor{rt::hardware_platform::cpu,
                                                 rt::api_platform::omp},
                          0},
            static_cast<void*>(nullptr)};

        k(handle);
      }
      else {
        assert(false && "Unsupported kernel type");
      }

    };
  }

  virtual rt::backend_id get_backend() const final override {
    return rt::backend_id::omp;
  }

  virtual void invoke(rt::dag_node* node) final override {
    _invoker(node);
  }

  virtual rt::kernel_type get_kernel_type() const final override {
    return _type;
  }

private:

  std::function<void (rt::dag_node*)> _invoker;
  rt::kernel_type _type;
};

}
}

#endif<|MERGE_RESOLUTION|>--- conflicted
+++ resolved
@@ -422,32 +422,8 @@
 
     this->_type = type;
 
-<<<<<<< HEAD
-    this->_invoker = [=](rt::dag_node* node) {
-      Kernel k = kernel_body;
-=======
-#ifndef HIPSYCL_HAS_FIBERS
-    if (type == rt::kernel_type::ndrange_parallel_for) {
-      this->_invoker = [](rt::dag_node* node) {};
-      
-      throw sycl::feature_not_supported{
-        "Support for nd_range kernels on CPU is disabled without fibers because they cannot be\n"
-        "implemented efficiently in pure-library SYCL implementations such as hipSYCL on CPU. We recommend:\n"
-        " * to verify that you really need the features of nd_range parallel for.\n"
-        "   If you do not need local memory, use basic parallel for instead.\n"
-        " * users targeting SYCL 1.2.1 may use hierarchical parallel for, which\n"
-        "   can express the same algorithms, but may have functionality caveats in hipSYCL\n"
-        "   and/or other SYCL implementations.\n"
-        " * if you use hipSYCL exclusively, you are encouraged to use scoped parallelism:\n"
-        "   https://github.com/illuhad/hipSYCL/blob/develop/doc/scoped-parallelism.md\n"
-        " * if you absolutely need nd_range parallel for, enable fiber support in hipSYCL."
-      };
-    }
-#endif
-    
     this->_invoker = [=] (rt::dag_node* node) mutable {
 
->>>>>>> 75eb17e2
       static_cast<rt::kernel_operation *>(node->get_operation())
           ->initialize_embedded_pointers(k, reductions...);
 
