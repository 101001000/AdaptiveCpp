/*
 * This file is part of hipSYCL, a SYCL implementation based on CUDA/HIP
 *
 * Copyright (c) 2021 Aksel Alpay
 * All rights reserved.
 *
 * Redistribution and use in source and binary forms, with or without
 * modification, are permitted provided that the following conditions are met:
 *
 * 1. Redistributions of source code must retain the above copyright notice, this
 *    list of conditions and the following disclaimer.
 * 2. Redistributions in binary form must reproduce the above copyright notice,
 *    this list of conditions and the following disclaimer in the documentation
 *    and/or other materials provided with the distribution.
 *
 * THIS SOFTWARE IS PROVIDED BY THE COPYRIGHT HOLDERS AND CONTRIBUTORS "AS IS" AND
 * ANY EXPRESS OR IMPLIED WARRANTIES, INCLUDING, BUT NOT LIMITED TO, THE IMPLIED
 * WARRANTIES OF MERCHANTABILITY AND FITNESS FOR A PARTICULAR PURPOSE ARE
 * DISCLAIMED. IN NO EVENT SHALL THE COPYRIGHT OWNER OR CONTRIBUTORS BE LIABLE FOR
 * ANY DIRECT, INDIRECT, INCIDENTAL, SPECIAL, EXEMPLARY, OR CONSEQUENTIAL DAMAGES
 * (INCLUDING, BUT NOT LIMITED TO, PROCUREMENT OF SUBSTITUTE GOODS OR SERVICES;
 * LOSS OF USE, DATA, OR PROFITS; OR BUSINESS INTERRUPTION) HOWEVER CAUSED AND
 * ON ANY THEORY OF LIABILITY, WHETHER IN CONTRACT, STRICT LIABILITY, OR TORT
 * (INCLUDING NEGLIGENCE OR OTHERWISE) ARISING IN ANY WAY OUT OF THE USE OF THIS
 * SOFTWARE, EVEN IF ADVISED OF THE POSSIBILITY OF SUCH DAMAGE.
 */

#ifndef HIPSYCL_GLUE_KERNEL_NAMES_HPP
#define HIPSYCL_GLUE_KERNEL_NAMES_HPP

#include <utility>
struct __hipsycl_unnamed_kernel {};

namespace hipsycl {
namespace glue {

<<<<<<< HEAD
template <class KernelName> struct complete_kernel_name {};

// This can be used to turn incomplete types of kernel names into complete
// types for backends which e.g. use typeid() to access the mangled name.
template <class Name, class KernelBody>
struct kernel_name {
  using complete_type = complete_kernel_name<Name>;
  using effective_type = Name;
=======
// This can be used to turn incomplete types of kernel names into complete
// types for backends which e.g. use typeid() to access the mangled name.
template<class KernelName> struct complete_kernel_name {};

template<class KernelName, typename... MultiversionParamaters>
struct multiversioned_kernel_name {};

template<class KernelBodyT, typename... MultiversionParameters>
struct multiversioned_kernel_wrapper {
  template<typename... Args>
  void operator()(Args&&... args) const noexcept {
    kernel(std::forward<Args>(args)...);
  }

  KernelBodyT kernel;
>>>>>>> ee8cd86f
};

template<class KernelNameTag, class KernelBodyT>
struct kernel_name_traits {
  using tag = KernelNameTag;
  // The name that the kernel should have. __hipsycl_unnamed_kernel if
  // unnamed, a type based on the name tag if named.
  using name = complete_kernel_name<tag>;
  // The name that is suggested to be used for name mangling. If unnamed,
  // the kernel body type. Otherwise a type based on the tag.
  using suggested_mangling_name = name;

  template <typename... MultiversionParameters>
  using multiversioned_name =
      multiversioned_kernel_name<name, MultiversionParameters...>;

  template <typename... MultiversionParameters>
  using multiversioned_suggested_mangling_name =
      multiversioned_kernel_name<suggested_mangling_name, MultiversionParameters...>;

  template <typename... MultiversionParameters>
  static auto
  make_multiversioned_kernel_body(const KernelBodyT &body) noexcept {
    return multiversioned_kernel_wrapper<KernelBodyT,
                                         MultiversionParameters...>{body};
  }

  static constexpr bool is_unnamed = false;
};

<<<<<<< HEAD
template <class Name, class KernelBody>
using complete_kernel_name_t =
  typename kernel_name<Name, KernelBody>::complete_type;

template <class Name, class KernelBody>
using effective_kernel_name_t =
  typename kernel_name<Name, KernelBody>::effective_type;
} // namespace glue
=======
template<class KernelBodyT>
struct kernel_name_traits<__hipsycl_unnamed_kernel, KernelBodyT> {
  using tag = __hipsycl_unnamed_kernel;
  using name = __hipsycl_unnamed_kernel;
  using suggested_mangling_name = KernelBodyT;

  template <typename... MultiversionParameters>
  using multiversioned_name = __hipsycl_unnamed_kernel;

  template <typename... MultiversionParameters>
  using multiversioned_suggested_mangling_name =
      multiversioned_kernel_wrapper<KernelBodyT, MultiversionParameters...>;

  template <typename... MultiversionParameters>
  static auto
  make_multiversioned_kernel_body(const KernelBodyT &body) noexcept {
    return multiversioned_kernel_wrapper<KernelBodyT,
                                         MultiversionParameters...>{body};
  }

  static constexpr bool is_unnamed = true;
};

}
>>>>>>> ee8cd86f
} // namespace hipsycl

#endif<|MERGE_RESOLUTION|>--- conflicted
+++ resolved
@@ -34,16 +34,6 @@
 namespace hipsycl {
 namespace glue {
 
-<<<<<<< HEAD
-template <class KernelName> struct complete_kernel_name {};
-
-// This can be used to turn incomplete types of kernel names into complete
-// types for backends which e.g. use typeid() to access the mangled name.
-template <class Name, class KernelBody>
-struct kernel_name {
-  using complete_type = complete_kernel_name<Name>;
-  using effective_type = Name;
-=======
 // This can be used to turn incomplete types of kernel names into complete
 // types for backends which e.g. use typeid() to access the mangled name.
 template<class KernelName> struct complete_kernel_name {};
@@ -59,7 +49,6 @@
   }
 
   KernelBodyT kernel;
->>>>>>> ee8cd86f
 };
 
 template<class KernelNameTag, class KernelBodyT>
@@ -90,16 +79,6 @@
   static constexpr bool is_unnamed = false;
 };
 
-<<<<<<< HEAD
-template <class Name, class KernelBody>
-using complete_kernel_name_t =
-  typename kernel_name<Name, KernelBody>::complete_type;
-
-template <class Name, class KernelBody>
-using effective_kernel_name_t =
-  typename kernel_name<Name, KernelBody>::effective_type;
-} // namespace glue
-=======
 template<class KernelBodyT>
 struct kernel_name_traits<__hipsycl_unnamed_kernel, KernelBodyT> {
   using tag = __hipsycl_unnamed_kernel;
@@ -113,18 +92,16 @@
   using multiversioned_suggested_mangling_name =
       multiversioned_kernel_wrapper<KernelBodyT, MultiversionParameters...>;
 
-  template <typename... MultiversionParameters>
+template <typename... MultiversionParameters>
   static auto
   make_multiversioned_kernel_body(const KernelBodyT &body) noexcept {
     return multiversioned_kernel_wrapper<KernelBodyT,
-                                         MultiversionParameters...>{body};
+  MultiversionParameters...>{body};
   }
 
   static constexpr bool is_unnamed = true;
 };
-
-}
->>>>>>> ee8cd86f
+} // namespace glue
 } // namespace hipsycl
 
 #endif