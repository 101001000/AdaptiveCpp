/*
 * This file is part of hipSYCL, a SYCL implementation based on CUDA/HIP
 *
 * Copyright (c) 2018,2019 Aksel Alpay
 * All rights reserved.
 *
 * Redistribution and use in source and binary forms, with or without
 * modification, are permitted provided that the following conditions are met:
 *
 * 1. Redistributions of source code must retain the above copyright notice, this
 *    list of conditions and the following disclaimer.
 * 2. Redistributions in binary form must reproduce the above copyright notice,
 *    this list of conditions and the following disclaimer in the documentation
 *    and/or other materials provided with the distribution.
 *
 * THIS SOFTWARE IS PROVIDED BY THE COPYRIGHT HOLDERS AND CONTRIBUTORS "AS IS" AND
 * ANY EXPRESS OR IMPLIED WARRANTIES, INCLUDING, BUT NOT LIMITED TO, THE IMPLIED
 * WARRANTIES OF MERCHANTABILITY AND FITNESS FOR A PARTICULAR PURPOSE ARE
 * DISCLAIMED. IN NO EVENT SHALL THE COPYRIGHT OWNER OR CONTRIBUTORS BE LIABLE FOR
 * ANY DIRECT, INDIRECT, INCIDENTAL, SPECIAL, EXEMPLARY, OR CONSEQUENTIAL DAMAGES
 * (INCLUDING, BUT NOT LIMITED TO, PROCUREMENT OF SUBSTITUTE GOODS OR SERVICES;
 * LOSS OF USE, DATA, OR PROFITS; OR BUSINESS INTERRUPTION) HOWEVER CAUSED AND
 * ON ANY THEORY OF LIABILITY, WHETHER IN CONTRACT, STRICT LIABILITY, OR TORT
 * (INCLUDING NEGLIGENCE OR OTHERWISE) ARISING IN ANY WAY OUT OF THE USE OF THIS
 * SOFTWARE, EVEN IF ADVISED OF THE POSSIBILITY OF SUCH DAMAGE.
 */


#ifndef HIPSYCL_ID_HPP
#define HIPSYCL_ID_HPP

#include "detail/device_array.hpp"
#include <cassert>
#include <type_traits>

namespace hipsycl {
namespace sycl {

template<int dimensions>
class range;

template<int dimensions, bool with_offset>
struct item;

template <int dimensions = 1>
struct id {

  HIPSYCL_UNIVERSAL_TARGET
  id()
    : _data{}
  {}

  /* The following constructor is only available in the id class
   * specialization where: dimensions==1 */
  template<int D = dimensions,
           typename = std::enable_if_t<D == 1>>
  HIPSYCL_UNIVERSAL_TARGET
  id(size_t dim0)
    : _data{dim0}
  {}

  /* The following constructor is only available in the id class
   * specialization where: dimensions==2 */
  template<int D = dimensions,
           typename = std::enable_if_t<D == 2>>
  HIPSYCL_UNIVERSAL_TARGET
  id(size_t dim0, size_t dim1)
    : _data{dim0, dim1}
  {}

  /* The following constructor is only available in the id class
   * specialization where: dimensions==3 */
  template<int D = dimensions,
           typename = std::enable_if_t<D == 3>>
  HIPSYCL_UNIVERSAL_TARGET
  id(size_t dim0, size_t dim1, size_t dim2)
    : _data{dim0, dim1, dim2}
  {}

  /* -- common interface members -- */

  HIPSYCL_UNIVERSAL_TARGET
<<<<<<< HEAD
  id(const id<dimensions>& other)
    : _data{other._data}
  {}

  HIPSYCL_UNIVERSAL_TARGET
  friend bool operator==(const id<dimensions>& lhs, const id<dimensions>& rhs){
    return lhs._data == rhs._data;
=======
  bool operator==(const id<dimensions>& rhs) const {
    return _data == rhs._data;
>>>>>>> 0fb1c7bf
  }

  HIPSYCL_UNIVERSAL_TARGET
  friend bool operator!=(const id<dimensions>& lhs, const id<dimensions>& rhs){
    return lhs._data != rhs._data;
  }

  HIPSYCL_UNIVERSAL_TARGET
  id(const range<dimensions> &range) {
    for(std::size_t i = 0; i < dimensions; ++i)
      this->_data[i] = range[i];
  }

  template<bool with_offset>
  HIPSYCL_UNIVERSAL_TARGET
  id(const item<dimensions, with_offset> &item) {
    for(std::size_t i = 0; i < dimensions; ++i)
      this->_data[i] = item.get_id(i);
  }

  HIPSYCL_UNIVERSAL_TARGET
  size_t get(int dimension) const {
    return this->_data[dimension];
  }

  HIPSYCL_UNIVERSAL_TARGET
  size_t& operator[](int dimension) {
    return this->_data[dimension];
  }

  HIPSYCL_UNIVERSAL_TARGET
  size_t operator[](int dimension) const {
    return this->_data[dimension];
  }

  // Implementation of id<dimensions> operatorOP(const size_t &rhs) const;
  // OP is: +, -, *, /, %, <<, >>, &, |, ˆ, &&, ||, <, >, <=, >=
#define HIPSYCL_ID_BINARY_OP_OUT_OF_PLACE(op) \
  HIPSYCL_UNIVERSAL_TARGET  \
  friend id<dimensions> operator op(const id<dimensions> &lhs, const id<dimensions> &rhs) { \
    id<dimensions> result; \
    for(std::size_t i = 0; i < dimensions; ++i) \
      result._data[i] = static_cast<std::size_t>(lhs._data[i] op rhs._data[i]); \
    return result; \
  }

  HIPSYCL_ID_BINARY_OP_OUT_OF_PLACE(+)
  HIPSYCL_ID_BINARY_OP_OUT_OF_PLACE(-)
  HIPSYCL_ID_BINARY_OP_OUT_OF_PLACE(*)
  HIPSYCL_ID_BINARY_OP_OUT_OF_PLACE(/)
  HIPSYCL_ID_BINARY_OP_OUT_OF_PLACE(%)
  HIPSYCL_ID_BINARY_OP_OUT_OF_PLACE(<<)
  HIPSYCL_ID_BINARY_OP_OUT_OF_PLACE(>>)
  HIPSYCL_ID_BINARY_OP_OUT_OF_PLACE(&)
  HIPSYCL_ID_BINARY_OP_OUT_OF_PLACE(|)
  HIPSYCL_ID_BINARY_OP_OUT_OF_PLACE(^)
  HIPSYCL_ID_BINARY_OP_OUT_OF_PLACE(&&)
  HIPSYCL_ID_BINARY_OP_OUT_OF_PLACE(||)
  HIPSYCL_ID_BINARY_OP_OUT_OF_PLACE(<)
  HIPSYCL_ID_BINARY_OP_OUT_OF_PLACE(>)
  HIPSYCL_ID_BINARY_OP_OUT_OF_PLACE(<=)
  HIPSYCL_ID_BINARY_OP_OUT_OF_PLACE(>=)

#define HIPSYCL_ID_BINARY_OP_OUT_OF_PLACE_SIZE_T(op) \
  HIPSYCL_UNIVERSAL_TARGET \
  friend id<dimensions> operator op(const id<dimensions> &lhs, \
                             const std::size_t &rhs){ \
    id<dimensions> result; \
    for(std::size_t i = 0; i < dimensions; ++i) \
      result._data[i] = static_cast<std::size_t>(lhs._data[i] op rhs); \
    return result; \
  }

  HIPSYCL_ID_BINARY_OP_OUT_OF_PLACE_SIZE_T(+)
  HIPSYCL_ID_BINARY_OP_OUT_OF_PLACE_SIZE_T(-)
  HIPSYCL_ID_BINARY_OP_OUT_OF_PLACE_SIZE_T(*)
  HIPSYCL_ID_BINARY_OP_OUT_OF_PLACE_SIZE_T(/)
  HIPSYCL_ID_BINARY_OP_OUT_OF_PLACE_SIZE_T(%)
  HIPSYCL_ID_BINARY_OP_OUT_OF_PLACE_SIZE_T(<<)
  HIPSYCL_ID_BINARY_OP_OUT_OF_PLACE_SIZE_T(>>)
  HIPSYCL_ID_BINARY_OP_OUT_OF_PLACE_SIZE_T(&)
  HIPSYCL_ID_BINARY_OP_OUT_OF_PLACE_SIZE_T(|)
  HIPSYCL_ID_BINARY_OP_OUT_OF_PLACE_SIZE_T(^)
  HIPSYCL_ID_BINARY_OP_OUT_OF_PLACE_SIZE_T(&&)
  HIPSYCL_ID_BINARY_OP_OUT_OF_PLACE_SIZE_T(||)
  HIPSYCL_ID_BINARY_OP_OUT_OF_PLACE_SIZE_T(<)
  HIPSYCL_ID_BINARY_OP_OUT_OF_PLACE_SIZE_T(>)
  HIPSYCL_ID_BINARY_OP_OUT_OF_PLACE_SIZE_T(<=)
  HIPSYCL_ID_BINARY_OP_OUT_OF_PLACE_SIZE_T(>=)


  // Implementation of id<dimensions> &operatorOP(const id<dimensions> &rhs);
  // OP is: +=, -=, *=, /=, %=, <<=, >>=, &=, |=, ˆ=
#define HIPSYCL_ID_BINARY_OP_IN_PLACE(op) \
  HIPSYCL_UNIVERSAL_TARGET \
  friend id<dimensions>& operator op(id<dimensions> &lhs, const id<dimensions> &rhs) { \
    for(std::size_t i = 0; i < dimensions; ++i) \
      lhs._data[i] op rhs._data[i]; \
    return *lhs; \
  }

  HIPSYCL_ID_BINARY_OP_IN_PLACE(+=)
  HIPSYCL_ID_BINARY_OP_IN_PLACE(-=)
  HIPSYCL_ID_BINARY_OP_IN_PLACE(*=)
  HIPSYCL_ID_BINARY_OP_IN_PLACE(/=)
  HIPSYCL_ID_BINARY_OP_IN_PLACE(%=)
  HIPSYCL_ID_BINARY_OP_IN_PLACE(<<=)
  HIPSYCL_ID_BINARY_OP_IN_PLACE(>>=)
  HIPSYCL_ID_BINARY_OP_IN_PLACE(&=)
  HIPSYCL_ID_BINARY_OP_IN_PLACE(|=)
  HIPSYCL_ID_BINARY_OP_IN_PLACE(^=)

#define HIPSYCL_ID_BINARY_OP_IN_PLACE_SIZE_T(op) \
  HIPSYCL_UNIVERSAL_TARGET \
  friend id<dimensions>& operator op(id<dimensions> &lhs, const std::size_t &rhs) { \
    for(std::size_t i = 0; i < dimensions; ++i) \
      lhs._data[i] op rhs; \
    return *lhs; \
  }

  HIPSYCL_ID_BINARY_OP_IN_PLACE_SIZE_T(+=)
  HIPSYCL_ID_BINARY_OP_IN_PLACE_SIZE_T(-=)
  HIPSYCL_ID_BINARY_OP_IN_PLACE_SIZE_T(*=)
  HIPSYCL_ID_BINARY_OP_IN_PLACE_SIZE_T(/=)
  HIPSYCL_ID_BINARY_OP_IN_PLACE_SIZE_T(%=)
  HIPSYCL_ID_BINARY_OP_IN_PLACE_SIZE_T(<<=)
  HIPSYCL_ID_BINARY_OP_IN_PLACE_SIZE_T(>>=)
  HIPSYCL_ID_BINARY_OP_IN_PLACE_SIZE_T(&=)
  HIPSYCL_ID_BINARY_OP_IN_PLACE_SIZE_T(|=)
  HIPSYCL_ID_BINARY_OP_IN_PLACE_SIZE_T(^=)

#define HIPSYCL_ID_BINARY_OP_SIZE_T(op) \
  HIPSYCL_UNIVERSAL_TARGET \
  friend id<dimensions> operator op(const size_t &lhs, const id<dimensions> &rhs) { \
    id<dimensions> result; \
    for(std::size_t i = 0; i < dimensions; ++i) \
      result[i] = lhs op rhs[i]; \
    return result; \
  }

// OP is: +, -, *, /, %, <<, >>, &, |, ˆ
HIPSYCL_ID_BINARY_OP_SIZE_T(+)
HIPSYCL_ID_BINARY_OP_SIZE_T(-)
HIPSYCL_ID_BINARY_OP_SIZE_T(*)
HIPSYCL_ID_BINARY_OP_SIZE_T(/)
HIPSYCL_ID_BINARY_OP_SIZE_T(%)
HIPSYCL_ID_BINARY_OP_SIZE_T(<<)
HIPSYCL_ID_BINARY_OP_SIZE_T(>>)
HIPSYCL_ID_BINARY_OP_SIZE_T(&)
HIPSYCL_ID_BINARY_OP_SIZE_T(|)
HIPSYCL_ID_BINARY_OP_SIZE_T(^)

private:
  detail::device_array<std::size_t, dimensions> _data;
};

namespace detail {
namespace id{

template<int dimensions>
HIPSYCL_UNIVERSAL_TARGET
inline sycl::id<dimensions> construct_from_first_n(size_t x, size_t y, size_t z);

template<>
HIPSYCL_UNIVERSAL_TARGET
inline sycl::id<3> construct_from_first_n(size_t x, size_t y, size_t z)
{ return sycl::id<3>{x,y,z}; }

template<>
HIPSYCL_UNIVERSAL_TARGET
inline sycl::id<2> construct_from_first_n(size_t x, size_t y, size_t z)
{ return sycl::id<2>{x,y}; }

template<>
HIPSYCL_UNIVERSAL_TARGET
inline sycl::id<1> construct_from_first_n(size_t x, size_t y, size_t z)
{ return sycl::id<1>{x}; }


} // namespace id
} // namespace detail

} // namespace sycl
} // namespace hipsycl

#endif<|MERGE_RESOLUTION|>--- conflicted
+++ resolved
@@ -80,20 +80,10 @@
   /* -- common interface members -- */
 
   HIPSYCL_UNIVERSAL_TARGET
-<<<<<<< HEAD
-  id(const id<dimensions>& other)
-    : _data{other._data}
-  {}
-
-  HIPSYCL_UNIVERSAL_TARGET
   friend bool operator==(const id<dimensions>& lhs, const id<dimensions>& rhs){
     return lhs._data == rhs._data;
-=======
-  bool operator==(const id<dimensions>& rhs) const {
-    return _data == rhs._data;
->>>>>>> 0fb1c7bf
-  }
-
+  }
+  
   HIPSYCL_UNIVERSAL_TARGET
   friend bool operator!=(const id<dimensions>& lhs, const id<dimensions>& rhs){
     return lhs._data != rhs._data;
