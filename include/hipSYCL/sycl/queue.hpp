/*
 * This file is part of hipSYCL, a SYCL implementation based on CUDA/HIP
 *
 * Copyright (c) 2018-2020 Aksel Alpay and contributors
 * All rights reserved.
 *
 * Redistribution and use in source and binary forms, with or without
 * modification, are permitted provided that the following conditions are met:
 *
 * 1. Redistributions of source code must retain the above copyright notice, this
 *    list of conditions and the following disclaimer.
 * 2. Redistributions in binary form must reproduce the above copyright notice,
 *    this list of conditions and the following disclaimer in the documentation
 *    and/or other materials provided with the distribution.
 *
 * THIS SOFTWARE IS PROVIDED BY THE COPYRIGHT HOLDERS AND CONTRIBUTORS "AS IS" AND
 * ANY EXPRESS OR IMPLIED WARRANTIES, INCLUDING, BUT NOT LIMITED TO, THE IMPLIED
 * WARRANTIES OF MERCHANTABILITY AND FITNESS FOR A PARTICULAR PURPOSE ARE
 * DISCLAIMED. IN NO EVENT SHALL THE COPYRIGHT OWNER OR CONTRIBUTORS BE LIABLE FOR
 * ANY DIRECT, INDIRECT, INCIDENTAL, SPECIAL, EXEMPLARY, OR CONSEQUENTIAL DAMAGES
 * (INCLUDING, BUT NOT LIMITED TO, PROCUREMENT OF SUBSTITUTE GOODS OR SERVICES;
 * LOSS OF USE, DATA, OR PROFITS; OR BUSINESS INTERRUPTION) HOWEVER CAUSED AND
 * ON ANY THEORY OF LIABILITY, WHETHER IN CONTRACT, STRICT LIABILITY, OR TORT
 * (INCLUDING NEGLIGENCE OR OTHERWISE) ARISING IN ANY WAY OUT OF THE USE OF THIS
 * SOFTWARE, EVEN IF ADVISED OF THE POSSIBILITY OF SUCH DAMAGE.
 */


#ifndef HIPSYCL_QUEUE_HPP
#define HIPSYCL_QUEUE_HPP

#include "hipSYCL/common/debug.hpp"
#include "hipSYCL/glue/error.hpp"
#include "hipSYCL/runtime/application.hpp"
#include "hipSYCL/runtime/error.hpp"
#include "hipSYCL/runtime/hints.hpp"

#include "types.hpp"
#include "exception.hpp"

#include "property.hpp"
#include "libkernel/backend.hpp"
#include "device.hpp"
#include "device_selector.hpp"
#include "context.hpp"
#include "event.hpp"
#include "handler.hpp"
#include "info/info.hpp"
#include "detail/function_set.hpp"

#include <exception>
#include <memory>
#include <mutex>
#include <atomic>

namespace hipsycl {
namespace sycl {

namespace detail {

template<typename, int, access::mode, access::target>
class automatic_placeholder_requirement_impl;

using queue_submission_hooks =
  function_set<sycl::handler&>;
using queue_submission_hooks_ptr = 
  shared_ptr_class<queue_submission_hooks>;

}

namespace property::command_group {

template<int Dim>
struct hipSYCL_prefer_group_size : public detail::cg_property{
  hipSYCL_prefer_group_size(range<Dim> r)
  : size{r} {}

  const range<Dim> size;
};

struct hipSYCL_retarget : public detail::cg_property{
  hipSYCL_retarget(const device& d)
  : dev{d} {}

  const sycl::device dev;
};

struct hipSYCL_prefer_execution_lane : public detail::cg_property{
  hipSYCL_prefer_execution_lane(std::size_t lane_id)
  : lane{lane_id} {}

  const std::size_t lane;
};

}


namespace property::queue {

class in_order : public detail::queue_property
{};

class enable_profiling : public detail::property
{};

}


class queue : public detail::property_carrying_object
{

  template<typename, int, access::mode, access::target>
  friend class detail::automatic_placeholder_requirement_impl;

public:
  explicit queue(const property_list &propList = {})
      : queue{default_selector_v,
              [](exception_list e) { glue::default_async_handler(e); },
              propList} {
    assert(_default_hints.has_hint<rt::hints::bind_to_device>());
  }

  explicit queue(const async_handler &asyncHandler,
                 const property_list &propList = {})
      : queue{default_selector_v, asyncHandler, propList} {
    assert(_default_hints.has_hint<rt::hints::bind_to_device>());
  }

  template <
      class DeviceSelector,
      std::enable_if_t<detail::is_device_selector_v<DeviceSelector>, int> = 0>
  explicit queue(const DeviceSelector &deviceSelector,
                 const property_list &propList = {})
<<<<<<< HEAD
      : queue{detail::select_devices(deviceSelector), propList} {}

  template <
      class DeviceSelector,
      std::enable_if_t<detail::is_device_selector_v<DeviceSelector>, int> = 0>
  explicit queue(const DeviceSelector &deviceSelector,
                 const async_handler &asyncHandler,
                 const property_list &propList = {})
      : queue{detail::select_devices(deviceSelector), asyncHandler, propList} {}

  explicit queue(const device &syclDevice, const property_list &propList = {})
      : queue{context{syclDevice}, std::vector<device>{syclDevice}, propList} {}
=======
      : detail::property_carrying_object{propList},
        _ctx{deviceSelector.select_device()} {

    _handler = _ctx._impl->handler;

    this->init(deviceSelector.select_device()._device_id);
  }

  explicit queue(const device_selector &deviceSelector,
                 const async_handler &asyncHandler,
                 const property_list &propList = {})
      : detail::property_carrying_object{propList},
        _ctx{deviceSelector.select_device(), asyncHandler}, _handler{asyncHandler} {

    this->init(deviceSelector.select_device()._device_id);
  }

  explicit queue(const device &syclDevice, const property_list &propList = {})
      : detail::property_carrying_object{propList}, _ctx{syclDevice} {

    _handler = _ctx._impl->handler;

    this->init(syclDevice._device_id);
  }
>>>>>>> 0433fc21

  explicit queue(const device &syclDevice, const async_handler &asyncHandler,
                 const property_list &propList = {})
      : queue{context{syclDevice, asyncHandler}, std::vector<device>{syclDevice},
              asyncHandler, propList} {}

<<<<<<< HEAD
  template <
      class DeviceSelector,
      std::enable_if_t<detail::is_device_selector_v<DeviceSelector>, int> = 0>
  explicit queue(const context &syclContext,
                 const DeviceSelector &deviceSelector,
                 const property_list &propList = {})
      : queue(syclContext, detail::select_devices(deviceSelector), propList) {}

  template <
      class DeviceSelector,
      std::enable_if_t<detail::is_device_selector_v<DeviceSelector>, int> = 0>
  explicit queue(const context &syclContext,
                 const DeviceSelector &deviceSelector,
                 const async_handler &asyncHandler,
                 const property_list &propList = {})
      : queue(syclContext, detail::select_devices(deviceSelector), asyncHandler,
              propList) {}
=======
    this->init(syclDevice._device_id);
  }
>>>>>>> 0433fc21

  explicit queue(const context &syclContext,
                 const device &syclDevice,
                 const property_list &propList = {})
      : queue{syclContext, std::vector<device>{syclDevice}, propList} {}

  explicit queue(const context &syclContext, const device &syclDevice,
                 const async_handler &asyncHandler,
                 const property_list &propList = {})
      : queue{syclContext, std::vector<device>{syclDevice}, asyncHandler,
              propList} {}

<<<<<<< HEAD
  // hipSYCL-specific constructors for multiple devices

  explicit queue(const std::vector<device> &devices,
                 const async_handler &handler,
                 const property_list &propList = {})
      : queue{context{devices, handler}, devices, handler, propList} {}

  explicit queue(const std::vector<device>& devices, const property_list& propList = {})
    : queue{context{devices}, devices, propList} {}

  explicit queue(const context &syclContext, const std::vector<device> &devices,
                 const property_list &propList = {})
      : queue{syclContext, devices, async_handler{syclContext._impl->handler},
              propList} {}
=======
    if (!is_device_in_context(dev, syclContext))
      throw invalid_object_error{"queue: Device is not in context"};

    this->init(dev._device_id);
  }
>>>>>>> 0433fc21

  explicit queue(const context &syclContext,
                 const std::vector<device> &devices,
                 const async_handler &asyncHandler,
                 const property_list &propList = {})
      : detail::property_carrying_object{propList}, _ctx{syclContext},
        _handler{asyncHandler} {

    if(devices.empty()) {
      throw invalid_parameter_error{"queue: No devices in device list"};
    }

    for(const auto& dev : devices)
      if (!is_device_in_context(dev, syclContext))
        throw invalid_object_error{"queue: Device is not in context"};

    if(devices.size() == 1){
      _default_hints.add_hint(rt::make_execution_hint<rt::hints::bind_to_device>(
          detail::extract_rt_device(devices[0])));
    }
    else if(devices.size() > 1) {
      std::vector<rt::device_id> rt_devs;
      for(const auto& d : devices) {
        rt_devs.push_back(detail::extract_rt_device(d));
      }
      _default_hints.add_hint(
          rt::make_execution_hint<rt::hints::bind_to_device_group>(rt_devs));
    }
    // Otherwise we are in completely unrestricted scheduling land - don't
    // add any hints

<<<<<<< HEAD
    this->init();
=======
    this->init(dev._device_id);
>>>>>>> 0433fc21
  }

  ~queue() {
    this->throw_asynchronous();
  }


  context get_context() const {
    return _ctx;
  }

  device get_device() const {
    if (_default_hints.has_hint<rt::hints::bind_to_device>()) {
      rt::device_id id =
          _default_hints.get_hint<rt::hints::bind_to_device>()->get_device_id();
      return device{id};
    } else {
      throw feature_not_supported{
          "queue::get_device() is unsupported for multi-device queues"};
    }
  }

  std::vector<device> get_devices() const {
    if(_default_hints.has_hint<rt::hints::bind_to_device>()) {

      rt::device_id id =
          _default_hints.get_hint<rt::hints::bind_to_device>()->get_device_id();
      return std::vector<device>{device{id}};

    } else if(_default_hints.has_hint<rt::hints::bind_to_device_group>()) {

      std::vector<device> devs;
      for (const auto &d :
           _default_hints.get_hint<rt::hints::bind_to_device_group>()
               ->get_devices()) {
        devs.push_back(device{d});
      }

      return devs;
    }
    return std::vector<device>{};
  }

  bool is_host() const {
    auto devs = get_devices();
    if(devs.empty())
      return false;
    
    for(const auto& d : devs) {
      if(!d.is_host())
        return false;
    }
    return true;
  }

  bool is_in_order() const {
    return _is_in_order;
  }

  void wait() {
    rt::application::dag().flush_sync();
    rt::application::dag().wait(_node_group_id);
  }

  void wait_and_throw() {
    this->wait();
    this->throw_asynchronous();
  }

  void throw_asynchronous() {
    glue::throw_asynchronous_errors(_handler);
  }

  template <info::queue param>
  typename info::param_traits<info::queue, param>::return_type get_info() const;


  template <typename T>
  event submit(const property_list& prop_list, T cgf) {
    std::lock_guard<std::mutex> lock{*_lock};

    rt::execution_hints hints = _default_hints;
    
    if(prop_list.has_property<property::command_group::hipSYCL_retarget>()) {

      rt::device_id dev = detail::extract_rt_device(
          prop_list.get_property<property::command_group::hipSYCL_retarget>()
              .dev);

      if(!detail::extract_context_devices(_ctx).contains_device(dev)) {
        HIPSYCL_DEBUG_WARNING
            << "queue: Warning: Retargeting operation for a device that is not "
               "part of the queue's context. This can cause terrible problems if the "
               "operation uses USM allocations that were allocated using the "
               "queue's context."
            << std::endl;
      }

      hints.overwrite_with(
          rt::make_execution_hint<rt::hints::bind_to_device>(dev));
    }
    if (prop_list.has_property<
            property::command_group::hipSYCL_prefer_execution_lane>()) {

      std::size_t lane_id =
          prop_list
              .get_property<
                  property::command_group::hipSYCL_prefer_execution_lane>()
              .lane;

      hints.overwrite_with(
          rt::make_execution_hint<rt::hints::prefer_execution_lane>(lane_id));
    }
    // Should always have node_group hint from default hints
    assert(hints.has_hint<rt::hints::node_group>());

    handler cgh{get_context(), _handler, hints};
    
    apply_preferred_group_size<1>(prop_list, cgh);
    apply_preferred_group_size<2>(prop_list, cgh);
    apply_preferred_group_size<3>(prop_list, cgh);

    this->get_hooks()->run_all(cgh);

    rt::dag_node_ptr node = execute_submission(cgf, cgh);
    
    return event{node, _handler};
  }


  template <typename T>
  event submit(T cgf) {
    return submit(property_list{}, cgf);
  }

  template <typename T>
  event submit(T cgf, const queue &secondaryQueue,
               const property_list &prop_list = {}) {
    try {

      size_t num_errors_begin =
          rt::application::get_runtime().errors().num_errors();

      event evt = submit(prop_list, cgf);
      // Flush so that we see any errors during submission
      rt::application::dag().flush_sync();

      size_t num_errors_end =
          rt::application::get_runtime().errors().num_errors();

      bool submission_failed = false;
      // TODO This approach fails if an async handler has consumed
      // the errors in the meantime
      if(num_errors_end != num_errors_begin) {
        // Need to check if there was a kernel error..
        rt::application::get_runtime().errors().for_each_error(
            [&](const rt::result &err) {
              if (!err.is_success()) {
                if (err.info().get_error_type() ==
                    rt::error_type::kernel_error) {
                  submission_failed = true;
                }
              }
            });
      }

      if(!submission_failed) {
        return evt;
      } else {
        return secondaryQueue.submit(prop_list, cgf);
      }
    }
    catch(exception&) {
      return secondaryQueue.submit(prop_list, cgf);
    }
  }

  friend bool operator==(const queue& lhs, const queue& rhs)
  { return lhs._default_hints == rhs._default_hints; }

  friend bool operator!=(const queue& lhs, const queue& rhs)
  { return !(lhs == rhs); }

  std::vector<event> get_wait_list() const {
    if(is_in_order()) {
      std::lock_guard<std::mutex> lock{*_lock};

      if(auto prev = this->_previous_submission.lock()){
        if(!prev->is_complete()) {
          return std::vector<event>{event{prev, _handler}};
        }
      }
      // If we don't have a previous event or it's complete,
      // just return empty vector
      return std::vector<event>{};
      
    } else {
      // for non-in-order queues we need to ask the runtime for
      // all nodes of this node group
      rt::application::dag().flush_sync();
      auto nodes = rt::application::dag().get_group(_node_group_id);
      std::vector<event> evts;
      for(auto node : nodes){
        if(!node->is_complete())
          evts.push_back(event{node, _handler});
      }

      return evts;
    }
  }

  // ---- Queue shortcuts ------

  template <typename KernelName = __hipsycl_unnamed_kernel, typename KernelType>
  event single_task(const KernelType &KernelFunc) {
    return this->submit([&](sycl::handler &cgh) {
      cgh.single_task<KernelName>(KernelFunc);
    });
  }

  template <typename KernelName = __hipsycl_unnamed_kernel, typename KernelType>
  event single_task(event dependency, const KernelType &KernelFunc) {
    return this->submit([&](sycl::handler &cgh) {
      cgh.depends_on(dependency);
      cgh.single_task<KernelName>(KernelFunc);
    });
  }

  template <typename KernelName = __hipsycl_unnamed_kernel, typename KernelType>
  event single_task(const std::vector<event> &dependencies,
                    const KernelType &KernelFunc) {
    return this->submit([&](sycl::handler &cgh) {
      cgh.depends_on(dependencies);
      cgh.single_task<KernelName>(KernelFunc);
    });
  }

  template <typename KernelName = __hipsycl_unnamed_kernel, 
            typename... ReductionsAndKernel, int Dims>
  event parallel_for(range<Dims> NumWorkItems, 
                     const ReductionsAndKernel &... redu_kernel) {
    return this->submit([&](sycl::handler &cgh) {
      cgh.parallel_for<KernelName>(NumWorkItems, redu_kernel...);
    });
  }

  template <typename KernelName = __hipsycl_unnamed_kernel,
            typename... ReductionsAndKernel, int Dims>
  event parallel_for(range<Dims> NumWorkItems, event dependency,
                     const ReductionsAndKernel &... redu_kernel) {
    return this->submit([&](sycl::handler &cgh) {
      cgh.depends_on(dependency);
      cgh.parallel_for<KernelName>(NumWorkItems, redu_kernel...);
    });
  }

  template <typename KernelName = __hipsycl_unnamed_kernel,
            typename... ReductionsAndKernel, int Dims>
  event parallel_for(range<Dims> NumWorkItems,
                     const std::vector<event> &dependencies,
                     const ReductionsAndKernel& ... redu_kernel) {
    return this->submit([&](sycl::handler &cgh) {
      cgh.depends_on(dependencies);
      cgh.parallel_for<KernelName>(NumWorkItems, redu_kernel...);
    });
  }

  template <typename KernelName = __hipsycl_unnamed_kernel,
            typename... ReductionsAndKernel, int Dims>
  event parallel_for(range<Dims> NumWorkItems, id<Dims> WorkItemOffset,
                     const ReductionsAndKernel& ... redu_kernel) {
    return this->submit([&](sycl::handler &cgh) {
      cgh.parallel_for<KernelName>(NumWorkItems, WorkItemOffset,
                                   redu_kernel...);
    });
  }

  template <typename KernelName = __hipsycl_unnamed_kernel,
            typename... ReductionsAndKernel, int Dims>
  event parallel_for(range<Dims> NumWorkItems, id<Dims> WorkItemOffset,
                     event dependency,
                     const ReductionsAndKernel &... redu_kernel) {
    return this->submit([&](sycl::handler &cgh) {
      cgh.depends_on(dependency);
      cgh.parallel_for<KernelName>(NumWorkItems, WorkItemOffset,
                                   redu_kernel...);
    });
  }

  template <typename KernelName = __hipsycl_unnamed_kernel,
            typename... ReductionsAndKernel, int Dims>
  event parallel_for(range<Dims> NumWorkItems, id<Dims> WorkItemOffset,
                     const std::vector<event> &dependencies,
                     const ReductionsAndKernel &... redu_kernel) {
    return this->submit([&](sycl::handler &cgh) {
      cgh.depends_on(dependencies);
      cgh.parallel_for<KernelName>(NumWorkItems, WorkItemOffset,
                                   redu_kernel...);
    });
  }

  template <typename KernelName = __hipsycl_unnamed_kernel,
            typename... ReductionsAndKernel, int Dims>
  event parallel_for(nd_range<Dims> ExecutionRange,
                     const ReductionsAndKernel &... redu_kernel) {
    return this->submit([&](sycl::handler &cgh) {
      cgh.parallel_for<KernelName>(ExecutionRange, redu_kernel...);
    });
  }

  template <typename KernelName = __hipsycl_unnamed_kernel,
            typename... ReductionsAndKernel, int Dims>
  event parallel_for(nd_range<Dims> ExecutionRange, event dependency,
                     const ReductionsAndKernel &... redu_kernel) {
    return this->submit([&](sycl::handler &cgh) {
      cgh.depends_on(dependency);
      cgh.parallel_for<KernelName>(ExecutionRange, redu_kernel...);
    });
  }

  template <typename KernelName = __hipsycl_unnamed_kernel,
            typename... ReductionsAndKernel, int Dims>
  event parallel_for(nd_range<Dims> ExecutionRange,
                     const std::vector<event> &dependencies,
                     const ReductionsAndKernel& ... redu_kernel) {
    return this->submit([&](sycl::handler &cgh) {
      cgh.depends_on(dependencies);
      cgh.parallel_for<KernelName>(ExecutionRange, redu_kernel...);
    });
  }

  template <typename KernelName = __hipsycl_unnamed_kernel,
            typename... ReductionsAndKernel, int dimensions>
  event parallel(range<dimensions> numWorkGroups,
                range<dimensions> workGroupSize,
                const ReductionsAndKernel &... redu_kernel) {
    return this->submit([&](sycl::handler &cgh) {
      cgh.parallel<KernelName>(numWorkGroups, workGroupSize, redu_kernel...);
    });
  }

  template <typename KernelName = __hipsycl_unnamed_kernel,
            typename... ReductionsAndKernel, int dimensions>
  event parallel(range<dimensions> numWorkGroups,
                range<dimensions> workGroupSize, event dependency,
                const ReductionsAndKernel& ... redu_kernel) {
    return this->submit([&](sycl::handler &cgh) {
      cgh.depends_on(dependency);
      cgh.parallel<KernelName>(numWorkGroups, workGroupSize, redu_kernel...);
    });
  }

  template <typename KernelName = __hipsycl_unnamed_kernel,
            typename... ReductionsAndKernel, int dimensions>
  event parallel(range<dimensions> numWorkGroups,
                range<dimensions> workGroupSize,
                const std::vector<event> &dependencies,
                const ReductionsAndKernel &... redu_kernel) {
    return this->submit([&](sycl::handler &cgh) {
      cgh.depends_on(dependencies);
      cgh.parallel<KernelName>(numWorkGroups, workGroupSize, redu_kernel...);
    });
  }

  event memcpy(void *dest, const void *src, std::size_t num_bytes) {
    return this->submit([&](sycl::handler &cgh) {
      cgh.memcpy(dest, src, num_bytes);
    });
  }

  event memcpy(void *dest, const void *src, std::size_t num_bytes,
               event dependency) {
    return this->submit([&](sycl::handler &cgh) {
      cgh.depends_on(dependency);
      cgh.memcpy(dest, src, num_bytes);
    });
  }

  event memcpy(void *dest, const void *src, std::size_t num_bytes,
               const std::vector<event> &dependencies) {
    return this->submit([&](sycl::handler &cgh) {
      cgh.depends_on(dependencies);
      cgh.memcpy(dest, src, num_bytes);
    });
  }

  event memset(void *ptr, int value, std::size_t num_bytes) {
    return this->submit([&](sycl::handler &cgh) {
      cgh.memset(ptr, value, num_bytes);
    });
  }

  event memset(void *ptr, int value, std::size_t num_bytes, event dependency) {
    return this->submit([&](sycl::handler &cgh) {
      cgh.depends_on(dependency);
      cgh.memset(ptr, value, num_bytes);
    });
  }

  event memset(void *ptr, int value, std::size_t num_bytes,
               const std::vector<event> &dependencies) {
    return this->submit([&](sycl::handler &cgh) {
      cgh.depends_on(dependencies);
      cgh.memset(ptr, value, num_bytes);
    });
  }

  template <class T>
  event fill(void *ptr, const T &pattern, std::size_t count) {
    return this->submit([&](sycl::handler &cgh) {
      cgh.fill(ptr, pattern, count);
    });
  }

  template <class T>
  event fill(void *ptr, const T &pattern, std::size_t count, event dependency) {
    return this->submit([&](sycl::handler &cgh) {
      cgh.depends_on(dependency);
      cgh.fill(ptr, pattern, count);
    });
  }

  template <class T>
  event fill(void *ptr, const T &pattern, std::size_t count,
             const std::vector<event> &dependencies) {
    return this->submit([&](sycl::handler &cgh) {
      cgh.depends_on(dependencies);
      cgh.fill(ptr, pattern, count);
    });
  }

  event prefetch(const void *ptr, std::size_t num_bytes) {
    return this->submit([&](sycl::handler &cgh) {
      cgh.prefetch(ptr, num_bytes);
    });
  }

  event prefetch(const void *ptr, std::size_t num_bytes, event dependency) {
    return this->submit([&](sycl::handler &cgh) {
      cgh.depends_on(dependency);
      cgh.prefetch(ptr, num_bytes);
    });
  }

  event prefetch(const void *ptr, std::size_t num_bytes,
                 const std::vector<event> &dependencies) {
    return this->submit([&](sycl::handler &cgh) {
      cgh.depends_on(dependencies);
      cgh.prefetch(ptr, num_bytes);
    });
  }

  event prefetch_host(const void *ptr, std::size_t num_bytes) {
    return this->submit([&](sycl::handler &cgh) {
      cgh.prefetch_host(ptr, num_bytes);
    });
  }

  event prefetch_host(const void *ptr, std::size_t num_bytes, event dependency) {
    return this->submit([&](sycl::handler &cgh) {
      cgh.depends_on(dependency);
      cgh.prefetch_host(ptr, num_bytes);
    });
  }

  event prefetch_host(const void *ptr, std::size_t num_bytes,
                      const std::vector<event> &dependencies) {
    return this->submit([&](sycl::handler &cgh) {
      cgh.depends_on(dependencies);
      cgh.prefetch_host(ptr, num_bytes);
    });
  }

  event mem_advise(const void *addr, std::size_t num_bytes, int advice) {
    return this->submit([&](sycl::handler &cgh) {
      cgh.mem_advise(addr, num_bytes, advice);
    });
  }

  event mem_advise(const void *addr, std::size_t num_bytes, int advice,
                   event dependency) {
    return this->submit([&](sycl::handler &cgh) {
      cgh.depends_on(dependency);
      cgh.mem_advise(addr, num_bytes, advice);
    });
  }

  event mem_advise(const void *addr, std::size_t num_bytes, int advice,
                   const std::vector<event> &dependencies) {
    return this->submit([&](sycl::handler &cgh) {
      cgh.depends_on(dependencies);
      cgh.mem_advise(addr, num_bytes, advice);
    });
  }

  template<class InteropFunction>
  event hipSYCL_enqueue_custom_operation(InteropFunction op) {
    return this->submit([&](sycl::handler &cgh) {
      cgh.hipSYCL_enqueue_custom_operation(op);
    });
  }

  template <class InteropFunction>
  event hipSYCL_enqueue_custom_operation(InteropFunction op, event dependency) {
    return this->submit([&](sycl::handler &cgh) {
      cgh.depends_on(dependency);
      cgh.hipSYCL_enqueue_custom_operation(op);
    });
  }

  template <class InteropFunction>
  event
  hipSYCL_enqueue_custom_operation(InteropFunction op,
                                   const std::vector<event> &dependencies) {
    return this->submit([&](sycl::handler &cgh) {
      cgh.depends_on(dependencies);
      cgh.hipSYCL_enqueue_custom_operation(op);
    });
  }


private:
  template<int Dim>
  void apply_preferred_group_size(const property_list& prop_list, handler& cgh) {
    if(prop_list.has_property<property::command_group::hipSYCL_prefer_group_size<Dim>>()){
      sycl::range<Dim> preferred_group_size =
          prop_list
              .get_property<
                  property::command_group::hipSYCL_prefer_group_size<Dim>>()
              .size;
      cgh.set_preferred_group_size(preferred_group_size);
    }
  }

  template <class Cgf>
  rt::dag_node_ptr execute_submission(Cgf cgf, handler &cgh) {
    if (is_in_order()) {
      auto previous = _previous_submission.lock();
      if(previous)
        cgh.depends_on(event{previous, _handler});
    }
    
    cgf(cgh);

    rt::dag_node_ptr node = this->extract_dag_node(cgh);
    if (is_in_order()) {
      _previous_submission = node;
    }
    return node;
  }
      
  bool is_device_in_context(const device &dev, const context &ctx) const {    
    std::vector<device> devices = ctx.get_devices();
    for (const auto context_dev : devices) {
      if (context_dev == dev)
        return true;
    }
    return false;
  }

  rt::dag_node_ptr extract_dag_node(sycl::handler& cgh) {
  
    const std::vector<rt::dag_node_ptr>& dag_nodes =
      cgh.get_cg_nodes();

    if(dag_nodes.empty()) {
      HIPSYCL_DEBUG_ERROR
          << "queue: Command queue evaluation did not result in the creation "
             "of events. Are there operations inside the command group?"
          << std::endl;
      return nullptr;
    }
    if(dag_nodes.size() > 1) {
      HIPSYCL_DEBUG_ERROR
          << "queue: Multiple events returned from command group evaluation; "
             "multiple operations in a single command group is not SYCL "
             "conformant. Returning event to the last operation"
          << std::endl;
    }
    return dag_nodes.back();
  }


<<<<<<< HEAD
  void init() {
    static std::atomic<std::size_t> node_group_id;
    _node_group_id = ++node_group_id;
    
    HIPSYCL_DEBUG_INFO << "queue: Constructed queue with node group id "
                       << _node_group_id << std::endl;

    _default_hints.add_hint(
        rt::make_execution_hint<rt::hints::node_group>(_node_group_id));
=======
  void init(rt::device_id device_id) {
    _default_hints.add_hint(rt::make_execution_hint<rt::hints::bind_to_device>(device_id));
    if (this->has_property<property::queue::enable_profiling>()) {
      _default_hints.add_hint(rt::make_execution_hint<rt::hints::enable_profiling>());
    }
>>>>>>> 0433fc21

    _is_in_order = this->has_property<property::queue::in_order>();
    _lock = std::make_shared<std::mutex>();

    this->_hooks = detail::queue_submission_hooks_ptr{
          new detail::queue_submission_hooks{}};
  }


  detail::queue_submission_hooks_ptr get_hooks() const
  {
    return _hooks;
  }
  
  detail::queue_submission_hooks_ptr _hooks;

  rt::execution_hints _default_hints;
  context _ctx;
  async_handler _handler;
  bool _is_in_order;

  std::weak_ptr<rt::dag_node> _previous_submission;
  std::shared_ptr<std::mutex> _lock;
  std::size_t _node_group_id;
};

HIPSYCL_SPECIALIZE_GET_INFO(queue, context)
{
  return get_context();
}

HIPSYCL_SPECIALIZE_GET_INFO(queue, device)
{
  return get_device();
}

HIPSYCL_SPECIALIZE_GET_INFO(queue, reference_count)
{
  return 1;
}

HIPSYCL_SPECIALIZE_GET_INFO(queue, hipSYCL_node_group)
{
  return _node_group_id;
}

namespace detail{


template<typename dataT, int dimensions, access::mode accessMode,
            access::target accessTarget>
class automatic_placeholder_requirement_impl
{
public:
  automatic_placeholder_requirement_impl(sycl::queue &q, 
      sycl::accessor<dataT, dimensions, accessMode, accessTarget,
                access::placeholder::true_t>* acc)
    : _acc{acc}, _is_required{false}, _hooks{q.get_hooks()}
  {
    acquire();
  }

  void reacquire()
  {
    if(!_is_required)
      acquire();
  }

  void release()
  {
    if(_is_required)
      _hooks->remove(_hook_id);
    _is_required = false;
  }

  ~automatic_placeholder_requirement_impl()
  {
    if(_is_required)
      release();
  }

  bool is_required() const { return _is_required; }
  
private:
  void acquire()
  {
    auto acc = _acc;
    _hook_id = _hooks->add([acc] (sycl::handler& cgh) mutable{
      cgh.require(*acc);
    });

    _is_required = true;
  }

  bool _is_required;

  sycl::accessor<dataT, dimensions, accessMode, accessTarget,
                                  access::placeholder::true_t>* _acc;

  std::size_t _hook_id;
  detail::queue_submission_hooks_ptr _hooks;
};

}

namespace vendor {
namespace hipsycl {

template<typename dataT, int dimensions, access::mode accessMode,
            access::target accessTarget>
class automatic_placeholder_requirement
{
public:
  using impl_type = detail::automatic_placeholder_requirement_impl<
    dataT,dimensions,accessMode,accessTarget>;

  automatic_placeholder_requirement(queue &q, 
      accessor<dataT, dimensions, accessMode, accessTarget,
                access::placeholder::true_t>& acc)
  {
    _impl = std::make_unique<impl_type>(q, &acc);
  }

  automatic_placeholder_requirement(std::unique_ptr<impl_type> impl)
  : _impl{std::move(impl)}
  {}

  void reacquire()
  {
    _impl->reacquire();
  }

  void release()
  {
    _impl->release();
  }

  bool is_required() const
  {
    return _impl->is_required();
  }

private:
  std::unique_ptr<impl_type> _impl;
};

template<typename dataT, int dimensions, access::mode accessMode,
            access::target accessTarget>
inline auto automatic_require(queue &q, 
    accessor<dataT, dimensions, accessMode, accessTarget,access::placeholder::true_t>& acc)
{
  using requirement_type = automatic_placeholder_requirement<
    dataT, dimensions, accessMode, accessTarget>;

  using impl_type = typename requirement_type::impl_type;

  return requirement_type{std::make_unique<impl_type>(q, &acc)};
}

} // hipsycl
} // vendor



}// namespace sycl
}// namespace hipsycl



#endif<|MERGE_RESOLUTION|>--- conflicted
+++ resolved
@@ -131,7 +131,6 @@
       std::enable_if_t<detail::is_device_selector_v<DeviceSelector>, int> = 0>
   explicit queue(const DeviceSelector &deviceSelector,
                  const property_list &propList = {})
-<<<<<<< HEAD
       : queue{detail::select_devices(deviceSelector), propList} {}
 
   template <
@@ -144,39 +143,12 @@
 
   explicit queue(const device &syclDevice, const property_list &propList = {})
       : queue{context{syclDevice}, std::vector<device>{syclDevice}, propList} {}
-=======
-      : detail::property_carrying_object{propList},
-        _ctx{deviceSelector.select_device()} {
-
-    _handler = _ctx._impl->handler;
-
-    this->init(deviceSelector.select_device()._device_id);
-  }
-
-  explicit queue(const device_selector &deviceSelector,
-                 const async_handler &asyncHandler,
-                 const property_list &propList = {})
-      : detail::property_carrying_object{propList},
-        _ctx{deviceSelector.select_device(), asyncHandler}, _handler{asyncHandler} {
-
-    this->init(deviceSelector.select_device()._device_id);
-  }
-
-  explicit queue(const device &syclDevice, const property_list &propList = {})
-      : detail::property_carrying_object{propList}, _ctx{syclDevice} {
-
-    _handler = _ctx._impl->handler;
-
-    this->init(syclDevice._device_id);
-  }
->>>>>>> 0433fc21
 
   explicit queue(const device &syclDevice, const async_handler &asyncHandler,
                  const property_list &propList = {})
       : queue{context{syclDevice, asyncHandler}, std::vector<device>{syclDevice},
               asyncHandler, propList} {}
 
-<<<<<<< HEAD
   template <
       class DeviceSelector,
       std::enable_if_t<detail::is_device_selector_v<DeviceSelector>, int> = 0>
@@ -194,10 +166,6 @@
                  const property_list &propList = {})
       : queue(syclContext, detail::select_devices(deviceSelector), asyncHandler,
               propList) {}
-=======
-    this->init(syclDevice._device_id);
-  }
->>>>>>> 0433fc21
 
   explicit queue(const context &syclContext,
                  const device &syclDevice,
@@ -210,7 +178,6 @@
       : queue{syclContext, std::vector<device>{syclDevice}, asyncHandler,
               propList} {}
 
-<<<<<<< HEAD
   // hipSYCL-specific constructors for multiple devices
 
   explicit queue(const std::vector<device> &devices,
@@ -225,13 +192,6 @@
                  const property_list &propList = {})
       : queue{syclContext, devices, async_handler{syclContext._impl->handler},
               propList} {}
-=======
-    if (!is_device_in_context(dev, syclContext))
-      throw invalid_object_error{"queue: Device is not in context"};
-
-    this->init(dev._device_id);
-  }
->>>>>>> 0433fc21
 
   explicit queue(const context &syclContext,
                  const std::vector<device> &devices,
@@ -263,11 +223,7 @@
     // Otherwise we are in completely unrestricted scheduling land - don't
     // add any hints
 
-<<<<<<< HEAD
     this->init();
-=======
-    this->init(dev._device_id);
->>>>>>> 0433fc21
   }
 
   ~queue() {
@@ -851,7 +807,6 @@
   }
 
 
-<<<<<<< HEAD
   void init() {
     static std::atomic<std::size_t> node_group_id;
     _node_group_id = ++node_group_id;
@@ -861,13 +816,11 @@
 
     _default_hints.add_hint(
         rt::make_execution_hint<rt::hints::node_group>(_node_group_id));
-=======
-  void init(rt::device_id device_id) {
-    _default_hints.add_hint(rt::make_execution_hint<rt::hints::bind_to_device>(device_id));
+
     if (this->has_property<property::queue::enable_profiling>()) {
-      _default_hints.add_hint(rt::make_execution_hint<rt::hints::enable_profiling>());
-    }
->>>>>>> 0433fc21
+      _default_hints.add_hint(
+          rt::make_execution_hint<rt::hints::enable_profiling>());
+    }
 
     _is_in_order = this->has_property<property::queue::in_order>();
     _lock = std::make_shared<std::mutex>();
