--- conflicted
+++ resolved
@@ -35,24 +35,16 @@
 namespace hipsycl {
 namespace rt {
 
-<<<<<<< HEAD
-
+class hip_event_pool;
 class hip_node_event : public inorder_queue_event<ihipEvent_t*>
 {
 public:
   using backend_event_type = ihipEvent_t*;
-  /// \c evt Must have been properly initialized and recorded.
-  hip_node_event(device_id dev, backend_event_type evt);
-=======
-class hip_event_pool;
-class hip_node_event : public dag_node_event
-{
-public:
   /// \param evt Must have been properly initialized and recorded.
   /// \param pool the pool managing the event. If not null, the destructor
   /// will return the event to the pool.
-  hip_node_event(device_id dev, ihipEvent_t* evt, hip_event_pool* pool = nullptr);
->>>>>>> 3da2b40d
+  hip_node_event(device_id dev, backend_event_type evt, hip_event_pool* pool = nullptr);
+
   ~hip_node_event();
 
   virtual bool is_complete() const override;
@@ -64,12 +56,8 @@
   virtual backend_event_type request_backend_event() override;
 private:
   device_id _dev;
-<<<<<<< HEAD
   backend_event_type _evt;
-=======
-  ihipEvent_t* _evt;
   hip_event_pool* _pool;
->>>>>>> 3da2b40d
 };
 
 }
