--- conflicted
+++ resolved
@@ -78,11 +78,7 @@
   target_link_libraries(rt-backend-cuda PRIVATE hipSYCL-rt ${CUDA_LIBRARIES} ${CUDA_DRIVER_LIBRARY})
 
   install(TARGETS rt-backend-cuda
-<<<<<<< HEAD
-        EXPORT install_exports
         RUNTIME DESTINATION bin/hipSYCL
-=======
->>>>>>> 2bc21b67
         LIBRARY DESTINATION lib/hipSYCL
         ARCHIVE DESTINATION lib/hipSYCL)
 endif()
@@ -108,11 +104,7 @@
   endif()
 
   install(TARGETS rt-backend-hip
-<<<<<<< HEAD
-        EXPORT install_exports
         RUNTIME DESTINATION bin/hipSYCL
-=======
->>>>>>> 2bc21b67
         LIBRARY DESTINATION lib/hipSYCL
         ARCHIVE DESTINATION lib/hipSYCL)
 endif()
@@ -148,11 +140,7 @@
   target_link_libraries(rt-backend-omp PRIVATE hipSYCL-rt  OpenMP::OpenMP_CXX)
 
     install(TARGETS rt-backend-omp
-<<<<<<< HEAD
-        EXPORT install_exports
         RUNTIME DESTINATION bin/hipSYCL
-=======
->>>>>>> 2bc21b67
         LIBRARY DESTINATION lib/hipSYCL
         ARCHIVE DESTINATION lib/hipSYCL)
 endif()
