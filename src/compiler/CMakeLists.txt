cmake_minimum_required(VERSION 3.5)
project(hipSYCL_clang)
set(CMAKE_INSTALL_RPATH_USE_LINK_PATH TRUE)


get_filename_component(CLANG_BINARY_PREFIX ${CLANG_EXECUTABLE_PATH} DIRECTORY)

if(NOT HIPSYCL_DEBUG_LEVEL)
  set(HIPSYCL_DEBUG_LEVEL 2 CACHE INTEGER)
endif()

add_definitions(-DHIPSYCL_DEBUG_LEVEL=${HIPSYCL_DEBUG_LEVEL})

add_library(hipSYCL_clang SHARED
  HipsyclClangPlugin.cpp
<<<<<<< HEAD
  LoopSplitter.cpp
  LoopSplitterInlining.cpp
  SplitterAnnotationAnalysis.cpp
  IRUtils.cpp
  KernelFlattening.cpp
  LoopsParallelMarker.cpp
  WILoopMarker.cpp
  BarrierTailReplication.cpp
  VariableUniformityAnalysis.cpp
  PHIsToAllocas.cpp
  IsolateRegions.cpp
  ReqdLoopBarriers.cpp
  RemoveBarrierCalls.cpp
  CanonicalizeBarriers.cpp
  WorkItemLoopCreation.cpp
  ParallelRegion.cpp
  SimplifyKernel.cpp
  LoopSimplify.cpp
  PipelineBuilder.cpp
  cbs/SubCfgFormation.cpp
=======
  GlobalsPruningPass.cpp
>>>>>>> 72a29fb9
)

target_include_directories(hipSYCL_clang PRIVATE
  ../../include
  ${LLVM_INCLUDE_DIRS}
  ${CMAKE_CURRENT_SOURCE_DIR}
<<<<<<< HEAD
)
=======
  ${CMAKE_BINARY_DIR}/include
  ../../include)
>>>>>>> 72a29fb9

target_compile_definitions(hipSYCL_clang PRIVATE
  ${LLVM_DEFINITIONS} -DHIPSYCL_COMPILER_COMPONENT)

if(NOT ${LLVM_ENABLE_EH})
  target_compile_options(hipSYCL_clang PRIVATE -fno-exceptions)
endif()

if(NOT ${LLVM_ENABLE_RTTI})
  target_compile_options(hipSYCL_clang PRIVATE -fno-rtti)
endif()

target_link_libraries(hipSYCL_clang
  ${LLVM_LIBS}
  ${Boost_LIBRARIES})
if(APPLE)
  target_link_libraries(hipSYCL_clang -Wl,-undefined -Wl,dynamic_lookup)
elseif(WIN32)
  set(CLANG_LIBRARY_DIR ${LLVM_PREFIX_DIR}/lib/)
  target_link_directories(hipSYCL_clang PRIVATE ${CLANG_LIBRARY_DIR})
  target_link_libraries(hipSYCL_clang clang)
  set_target_properties(hipSYCL_clang PROPERTIES WINDOWS_EXPORT_ALL_SYMBOLS On)
else()
  target_link_libraries(hipSYCL_clang -Wl,-znodelete)
endif()

install(TARGETS hipSYCL_clang
        LIBRARY DESTINATION lib
        RUNTIME DESTINATION bin
        ARCHIVE DESTINATION lib)<|MERGE_RESOLUTION|>--- conflicted
+++ resolved
@@ -13,7 +13,7 @@
 
 add_library(hipSYCL_clang SHARED
   HipsyclClangPlugin.cpp
-<<<<<<< HEAD
+  GlobalsPruningPass.cpp
   LoopSplitter.cpp
   LoopSplitterInlining.cpp
   SplitterAnnotationAnalysis.cpp
@@ -34,21 +34,13 @@
   LoopSimplify.cpp
   PipelineBuilder.cpp
   cbs/SubCfgFormation.cpp
-=======
-  GlobalsPruningPass.cpp
->>>>>>> 72a29fb9
 )
 
 target_include_directories(hipSYCL_clang PRIVATE
   ../../include
   ${LLVM_INCLUDE_DIRS}
   ${CMAKE_CURRENT_SOURCE_DIR}
-<<<<<<< HEAD
-)
-=======
-  ${CMAKE_BINARY_DIR}/include
-  ../../include)
->>>>>>> 72a29fb9
+  ${CMAKE_BINARY_DIR}/include)
 
 target_compile_definitions(hipSYCL_clang PRIVATE
   ${LLVM_DEFINITIONS} -DHIPSYCL_COMPILER_COMPONENT)
